--- conflicted
+++ resolved
@@ -23,7 +23,6 @@
     Dependency parameters are numbered in the order of creation,
     so the output is predictable.
 
-<<<<<<< HEAD
     The selection of the numerical backend (`numpy` or `scipy`) can be
     forced by setting the environment variable MDPNUMX.  The loading
     of an optional dependency can be inhibited by setting the
@@ -47,14 +46,9 @@
         inhibit loading of the ``scikits.learn`` module
       ``MDPNSDEBUG``
         print debugging information during the import process
-=======
-    The loading of a dependency can be inhibited by setting the
-    environment variable MDP_DISABLE_DEPNAME.
-
       ``MDP_MONKEYPATCH_PP``
-         if set to a non-empty value, pp_support will be monkey-patched
-         to work around debian bug #620551.
->>>>>>> 1fb0ad61
+        if set to a non-empty value, pp_support will be monkey-patched
+        to work around debian bug #620551.
     """
 
     _HAS_NUMBER = 0
