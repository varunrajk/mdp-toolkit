--- conflicted
+++ resolved
@@ -1,4 +1,3 @@
-<<<<<<< HEAD
 """
 Extension Mechanism for nodes.
 
@@ -354,19 +353,19 @@
     return decorator
 
 class extension(object):
-    """Context manager for the 'cache_execute' extension.
+    """Context manager for MDP extension.
 
     This allows you to use extensions using a 'with' statement, as in:
 
     with mdp.extension('extension_name'):
         # 'node' is executed with the extension activated
-        node.execute()
+        node.execute(x)
 
     It is also possible to activate multiple extensions at once:
 
     with mdp.extension(['ext1', 'ext2']):
         # 'node' is executed with the two extensions activated
-        node.execute()
+        node.execute(x)
     """
 
     def __init__(self, ext_names):
@@ -375,435 +374,7 @@
         self.ext_names = ext_names
 
     def __enter__(self):
-        for name in self.ext_names:
-            activate_extension(name)
+        activate_extensions(self.ext_names)
 
     def __exit__(self, type, value, traceback):
-        for name in self.ext_names:
-            deactivate_extension(name)
-
-
-# Memoize extension
-import hashlib
-
-# TODO: replace array hashing with better solution (see joblib)
-
-# TODO: allow caching on disk
-
-# TODO: move _hasharray to utils
-
-def _hasharray(x):
-    """Returns an hash value for a numpy array."""
-    m = hashlib.md5()
-    try:
-        m.update(numx.getbuffer(x))
-    except TypeError:
-        # Cater for non-single-segment arrays: this creates a
-        # copy, and thus aleviates this issue.
-        m.update(numx.getbuffer(x.flatten()))
-    return m.digest()
-
-class CacheExecuteExtensionNode(ExtensionNode, Node):
-    """MDP Extension for caching execution results.
-
-    Activating this extension results in all nodes caching the return
-    values of the 'execute' methods.
-
-    Warning: this extension might brake the algorithms if nodes rely
-    on side effects.
-    """
-
-    extension_name = 'cache_execute'
-
-    def execute(self, x, *args, **kwargs):
-        if not hasattr(self, '_execute_cache'):
-            self._execute_cache = {}
-        h = _hasharray(x)
-        if h not in self._execute_cache:
-            self._execute_cache[h] = self._non_extension_execute(x)
-
-        return self._execute_cache[h]
-=======
-"""
-Extension Mechanism for nodes.
-
-The extension mechanism makes it possible to dynamically add class attributes,
-especially methods, for specific features to node classes
-(e.g. for parallelization nodes need a _fork and _join method).
-It is also possible for users to define new extensions to provide new
-functionality for MDP nodes without having to modify any MDP code.
-
-Without the extension mechanism extending nodes would be done by inheritance,
-which is fine unless one wants to use multiple inheritance at the same time
-(requiring multiple inheritance for every combination of extensions one wants
-to use). The extension mechanism does not depend on inheritance, instead it
-adds the methods to the node classes dynamically at runtime. This makes it
-possible to activate extensions just when they are needed, reducing the risk
-of interference between different extensions.
-
-However, since the extension mechanism provides a special Metaclass it is
-still possible to define the extension nodes as classes derived from nodes.
-This keeps the code readable and is compatible with automatic code checkers
-(like the background pylint checks in the Eclipse IDE with PyDev).
-"""
-
-from mdp import MDPException, NodeMetaclass, utils, Node, numx
-all = utils.all
-
-# TODO: note the ParallelBiFlowNode purge_nodes method, which is not part
-#    of the ParallelNode interface. Allow this?
-
-# TODO: Register the node instances as well?
-#    This would allow instance initialization when an extension is activated.
-#    Implementing this should not be too hard via the metclass.
-
-# TODO: Add warning about overriding public methods with respect to
-#    the docstring wrappers?
-
-# TODO: in the future could use ABC's to register nodes with extension nodes
-
-
-# name prefix used for the original attributes when they are shadowed
-ORIGINAL_ATTR_PREFIX = "_non_extension_"
-# prefix used to store the current extension name for an attribute
-EXTENSION_ATTR_PREFIX = "_extension_for_"
-# list of attribute names that are not affected by extensions,
-NON_EXTENSION_ATTRIBUTES = ["__module__", "__doc__", "extension_name"]
-
-# dict of dicts of dicts, contains a key for each extension,
-# the inner dict maps the node types to their extension node,
-# the innermost dict then maps attribute names to values
-# (e.g. a method name to the actual function)
-_extensions = dict()
-# set containing the names of the currently activated extensions
-_active_extensions = set()
-
-
-class ExtensionException(MDPException):
-    """Base class for extension related exceptions."""
-    pass
-
-
-def _register_attribute(ext_name, node_cls, attr_name, attr_value):
-    """Register an attribute as an extension attribute.
-
-    ext_name -- String with the name of the extension.
-    node_cls -- Node class for which the method should be registered.
-    """
-    _extensions[ext_name][node_cls][attr_name] = attr_value
-
-def extension_method(ext_name, node_cls, method_name=None):
-    """Returns a function to register a function as extension method.
-
-    This function is intended to be used with the decorator syntax.
-
-    ext_name -- String with the name of the extension.
-    node_cls -- Node class for which the method should be registered.
-    method_name -- Name of the extension method (default value is None).
-        If no value is provided then the name of the function is used.
-
-    Note that it is possible to directly call other extension functions, call
-    extension methods in other node classes or to use super in the normal way
-    (the function will be called as a method of the node class).
-    """
-    def register_function(func):
-        _method_name = method_name
-        if not _method_name:
-            _method_name = func.__name__
-        if not ext_name in _extensions:
-            err = ("No ExtensionNode base class has been defined for this "
-                   "extension.")
-            raise ExtensionException(err)
-        if not node_cls in _extensions[ext_name]:
-            # register this node
-            _extensions[ext_name][node_cls] = dict()
-        _register_attribute(ext_name, node_cls, _method_name, func)
-        return func
-    return register_function
-
-
-class ExtensionNodeMetaclass(NodeMetaclass):
-    """This is the metaclass for node extension superclasses.
-
-    It takes care of registering extensions and the attributes in the
-    extension.
-    """
-
-    def __new__(cls, classname, bases, members):
-        """Create new node classes and register extensions.
-
-        If a concrete extension node is created then a corresponding mixin
-        class is automatically created and registered.
-        """
-        if classname == "ExtensionNode":
-            # initial creation of ExtensionNode class
-            return super(ExtensionNodeMetaclass, cls).__new__(cls, classname,
-                                                              bases, members)
-        # check if this is a new extension definition,
-        # in that case this node is directly derived from ExtensionNode
-        if ExtensionNode in bases:
-            ext_name = members["extension_name"]
-            if not ext_name:
-                err = "No extension name has been specified."
-                raise ExtensionException(err)
-            if ext_name not in _extensions:
-                # creation of a new extension, add entry in dict
-                _extensions[ext_name] = dict()
-            else:
-                err = ("An extension with the name '" + ext_name +
-                       "' has already been registered.")
-                raise ExtensionException(err)
-        # find the node that this extension node belongs to
-        base_node_cls = None
-        for base in bases:
-            if type(base) is not ExtensionNodeMetaclass:
-                if base_node_cls is None:
-                    base_node_cls = base
-                else:
-                    err = ("Extension node derived from multiple "
-                           "normal nodes.")
-                    raise ExtensionException(err)
-        if base_node_cls is None:
-            # This new extension is not directly derived from another class,
-            # so there is nothing to register (no default implementation).
-            # We disable the doc method extension mechanism as this class
-            # is not a node subclass and adding eg. _execute methods would
-            # give problems.
-            cls.DOC_METHODS = []
-            return super(ExtensionNodeMetaclass, cls).__new__(cls, classname,
-                                                              bases, members)
-        ext_node_cls = super(ExtensionNodeMetaclass, cls).__new__(
-                                                cls, classname, bases, members)
-        ext_name = ext_node_cls.extension_name
-        if not base_node_cls in _extensions[ext_name]:
-            # register the base node
-            _extensions[ext_name][base_node_cls] = dict()
-        # Register methods from extension class hierarchy: iterate MRO in
-        # reverse order and register all attributes starting from the
-        # classes which are subclasses from ExtensionNode.
-        extension_subtree = False
-        for base in reversed(ext_node_cls.__mro__):
-            # make sure we only inject methods in classes which have
-            # ExtensionNode as superclass
-            if extension_subtree and ExtensionNode in base.__mro__:
-                for attr_name, attr_value in base.__dict__.items():
-                    if attr_name not in NON_EXTENSION_ATTRIBUTES:
-                        # check if this attribute has not already been
-                        # extended in one of the base classes
-                        already_active = False
-                        for bb in ext_node_cls.__mro__:
-                            if (bb in _extensions[ext_name] and
-                            attr_name in _extensions[ext_name][bb] and
-                            _extensions[ext_name][bb][attr_name] == attr_value):
-                                already_active = True
-                        # only register if not yet active
-                        if not already_active:
-                            _register_attribute(ext_name, base_node_cls,
-                                                attr_name, attr_value)
-            if base == ExtensionNode:
-                extension_subtree = True
-        return ext_node_cls
-
-
-class ExtensionNode(object):
-    """Base class for extensions nodes.
-
-    A new extension node class should override the _extension_name.
-    The concrete node implementations are then derived from this extension
-    node class.
-
-    To call an instance method from a parent class you have multiple options:
-
-    - use super, but with the normal node class, e.g.:
-        super(mdp.nodes.SFA2Node, self).method()
-      Here SFA2Node was given instead of the extension node class for the
-      SFA2Node.
-      If the extensions node class is used directly (without the extension
-      mechanism) this may lead to problems. In this case you have to be
-      careful about the inheritance order and the effect on the MRO.
-
-    - call it explicitly using the __func__ attribute [python version < 3]:
-        parent_class.method.__func__(self)
-      or [python version >=3]:
-        parent_class.method(self)
-    To call the original (pre-extension) method in the same class use you
-    simply prefix the method name with '_non_extension_' (this is the value
-    of the ORIGINAL_ATTR_PREFIX constant in this module).
-    """
-    __metaclass__ = ExtensionNodeMetaclass
-    # override this name in a concrete extension node base class
-    extension_name = None
-
-
-def get_extensions():
-    """Return a dictionary currently registered extensions.
-
-    Note that this is not a copy, so if you change anything in this dict
-    the whole extension mechanism will be affected. If you just want the
-    names of the available extensions use get_extensions().keys().
-    """
-    return _extensions
-
-def get_active_extensions():
-    """Returns a list with the names of the currently activated extensions."""
-    # use copy to protect the original set, also important if the return
-    # value is used in a for-loop (see deactivate_extensions function)
-    return list(_active_extensions)
-
-def activate_extension(extension_name, verbose=False):
-    """Activate the extension by injecting the extension methods."""
-    if extension_name not in _extensions.keys():
-        err = "Unknown extension name: %s" + str(extension_name)
-        raise ExtensionException(err)
-    if extension_name in _active_extensions:
-        if verbose:
-            print 'Extension %s is already active!' % extension_name
-        return
-    _active_extensions.add(extension_name)
-    try:
-        for node_cls, attributes in _extensions[extension_name].items():
-            for attr_name, attr_value in attributes.items():
-                if verbose:
-                    print ("extension %s: adding %s to %s" %
-                           (extension_name, attr_name, node_cls.__name__))
-                ## store the original attribute / make it available
-                ext_attr_name = EXTENSION_ATTR_PREFIX + attr_name
-                if attr_name in dir(node_cls):
-                    if ext_attr_name in node_cls.__dict__:
-                        # two extensions override the same attribute
-                        err = ("Name collision for attribute '" +
-                               attr_name + "' between extension '" +
-                               getattr(node_cls, ext_attr_name)
-                               + "' and newly activated extension '" +
-                               extension_name + "'.")
-                        raise ExtensionException(err)
-                    # only overwrite the attribute if the extension is not
-                    # yet active on this class or its superclasses
-                    if ext_attr_name not in dir(node_cls):
-                        original_attr = getattr(node_cls, attr_name)
-                        if verbose:
-                            print ("extension %s: overwriting %s in %s" %
-                                (extension_name, attr_name, node_cls.__name__))
-                        setattr(node_cls, ORIGINAL_ATTR_PREFIX + attr_name,
-                                original_attr)
-                setattr(node_cls, attr_name, attr_value)
-                # store to which extension this attribute belongs, this is also
-                # used as a flag that this is an extension attribute
-                setattr(node_cls, ext_attr_name, extension_name)
-    except:
-        # make sure that an incomplete activation is reverted
-        deactivate_extension(extension_name)
-        raise
-
-def deactivate_extension(extension_name, verbose=False):
-    """Deactivate the extension by removing the injected methods."""
-    if extension_name not in _extensions.keys():
-        err = "Unknown extension name: " + str(extension_name)
-        raise ExtensionException(err)
-    if extension_name not in _active_extensions:
-        return
-    for node_cls, attributes in _extensions[extension_name].items():
-        for attr_name in attributes.keys():
-            original_name = ORIGINAL_ATTR_PREFIX + attr_name
-            if verbose:
-                print ("extension %s: removing %s from %s" %
-                       (extension_name, attr_name, node_cls.__name__))
-            if original_name in node_cls.__dict__:
-                # restore the original attribute
-                if verbose:
-                    print ("extension %s: restoring %s in %s" %
-                           (extension_name, attr_name, node_cls.__name__))
-                delattr(node_cls, attr_name)
-                original_attr = getattr(node_cls, original_name)
-                # Check if the attribute is defined by one of the super
-                # classes and test if the overwritten method is not that
-                # method, otherwise we would inject unwanted methods.
-                # Note: '==' tests identity for .__func__ and .__self__,
-                #    but .im_class does not matter in Python 2.6.
-                if all(map(lambda x:getattr(x, attr_name, None) !=
-                           original_attr, node_cls.__mro__[1:])):
-                    setattr(node_cls, attr_name, original_attr)
-                delattr(node_cls, original_name)
-            else:
-                try:
-                    # no original attribute to restore, so simply delete
-                    # might be missing if the activation failed
-                    delattr(node_cls, attr_name)
-                except AttributeError:
-                    pass
-            try:
-                # might be missing if the activation failed
-                delattr(node_cls, EXTENSION_ATTR_PREFIX + attr_name)
-            except AttributeError:
-                pass
-    _active_extensions.remove(extension_name)
-
-def activate_extensions(extension_names, verbose=False):
-    """Activate all the extensions for the given names.
-
-    extension_names -- Sequence of extension names.
-    """
-    try:
-        for extension_name in extension_names:
-            activate_extension(extension_name, verbose=verbose)
-    except:
-        # if something goes wrong deactivate all, otherwise we might be
-        # in an inconsistent state (e.g. methods for active extensions might
-        # have been removed)
-        deactivate_extensions(get_active_extensions())
-        raise
-
-def deactivate_extensions(extension_names, verbose=False):
-    """Deactivate all the extensions for the given names.
-
-    extension_names -- Sequence of extension names.
-    """
-    for extension_name in extension_names:
-        deactivate_extension(extension_name, verbose=verbose)
-
-def with_extension(extension_name):
-    """Return a wrapper function to activate and deactivate the extension.
-
-    This function is intended to be used with the decorator syntax.
-    """
-    def decorator(func):
-        def wrapper(*args, **kwargs):
-            try:
-                activate_extension(extension_name)
-                result = func(*args, **kwargs)
-            finally:
-                deactivate_extension(extension_name)
-            return result
-        # now make sure that docstring and signature match the original
-        func_info = NodeMetaclass._function_infodict(func)
-        return NodeMetaclass._wrap_function(wrapper, func_info)
-    return decorator
-
-class extension(object):
-    """Context manager for MDP extension.
-
-    This allows you to use extensions using a 'with' statement, as in:
-
-    with mdp.extension('extension_name'):
-        # 'node' is executed with the extension activated
-        node.execute(x)
-
-    It is also possible to activate multiple extensions at once:
-
-    with mdp.extension(['ext1', 'ext2']):
-        # 'node' is executed with the two extensions activated
-        node.execute(x)
-    """
-
-    def __init__(self, ext_names):
-        if isinstance(ext_names, str):
-            ext_names = [ext_names]
-        self.ext_names = ext_names
-
-    def __enter__(self):
-        activate_extensions(self.ext_names)
-
-    def __exit__(self, type, value, traceback):
-        deactivate_extensions(self.ext_names)
-
->>>>>>> 7fd195de
+        deactivate_extensions(self.ext_names)