--- conflicted
+++ resolved
@@ -21,19 +21,15 @@
 
 class IdentityNode(Node):
     """Return input data (useful in complex network layouts)"""
-<<<<<<< HEAD
-    
-    def is_trainable(self):
-=======
+
     @staticmethod
     def is_trainable():
->>>>>>> 813abd1f
         False
 
     def _set_input_dim(self, n):
         self._input_dim = n
         self._output_dim = n
-        
+
     def _set_output_dim(self, n):
         if (self._input_dim is not None) and (self._input_dim != n):
             err = "output_dim must be equal to input_dim for indentity nodes"
