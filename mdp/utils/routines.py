import mdp

# import numeric module (scipy, Numeric or numarray)
numx, numx_rand, numx_linalg  = mdp.numx, mdp.numx_rand, mdp.numx_linalg
import random
import itertools

class SymeigException(mdp.MDPException):
    pass

def timediff(data):
    """Returns the array of the time differences of data."""
    # this is the fastest way we found so far
    return data[1:]-data[:-1]

def refcast(array, dtype):
    """
    Cast the array to dtype only if necessary, otherwise return a reference.
    """
    dtype = mdp.numx.dtype(dtype)
    if array.dtype == dtype:
        return array
    return array.astype(dtype)

def scast(scalar, dtype):
    """Convert a scalar in a 0D array of the given dtype."""
    return numx.array(scalar, dtype=dtype)

def rotate(mat, angle, columns = (0, 1), units = 'radians'):
    """
    Rotate in-place data matrix (NxM) in the plane defined by the columns=[i,j]
    when observation are stored on rows. Observations are rotated
    counterclockwise. This corresponds to the following matrix-multiplication
    for each data-point (unchanged elements omitted):

     [  cos(angle) -sin(angle)     [ x_i ]
        sin(angle)  cos(angle) ] * [ x_j ]

    If M=2, columns=[0,1].
    """
    if units is 'degrees':
        angle = angle/180.*numx.pi
    cos_ = numx.cos(angle)
    sin_ = numx.sin(angle)
    [i, j] = columns
    col_i = mat[:, i] + 0.
    col_j = mat[:, j]
    mat[:, i] = cos_*col_i - sin_*col_j
    mat[:, j] = sin_*col_i + cos_*col_j

def permute(x, indices=(0, 0), rows=0, cols=1):
    """Swap two columns and (or) two rows of 'x', whose indices are specified
    in indices=[i,j].
    Note: permutations are done in-place. You'll lose your original matrix"""
    ## the nicer option:
    ## x[i,:],x[j,:] = x[j,:],x[i,:]
    ## does not work because array-slices are references.
    ## The following would work:
    ## x[i,:],x[j,:] = x[j,:].tolist(),x[i,:].tolist()
    ## because list-slices are copies, but you get 2
    ## copies instead of the one you need with our method.
    ## This would also work:
    ## tmp = x[i,:].copy()
    ## x[i,:],x[j,:] = x[j,:],tmp
    ## but it is slower (for larger matrices) than the one we use.
    [i, j] = indices
    if rows:
        x[i, :], x[j, :] = x[j, :], x[i, :] + 0
    if cols:
        x[:, i], x[:, j] = x[:, j], x[:, i] + 0

def hermitian(x):
    """Compute the Hermitian, i.e. conjugate transpose, of x."""
    return x.T.conj()

def symrand(dim_or_eigv, dtype="d"):
    """Return a random symmetric (Hermitian) matrix.

    If 'dim_or_eigv' is an integer N, return a NxN matrix, with eigenvalues
        uniformly distributed on (-1,1).

    If 'dim_or_eigv' is  1-D real array 'a', return a matrix whose
                      eigenvalues are 'a'.
    """
    if isinstance(dim_or_eigv, int):
        dim = dim_or_eigv
        d = (numx_rand.random(dim)*2) - 1
    elif isinstance(dim_or_eigv,
                    numx.ndarray) and len(dim_or_eigv.shape) == 1:
        dim = dim_or_eigv.shape[0]
        d = dim_or_eigv
    else:
        raise mdp.MDPException("input type not supported.")

    v = random_rot(dim)
    #h = mdp.utils.mult(mdp.utils.mult(hermitian(v), mdp.numx.diag(d)), v)
    h = mdp.utils.mult(mult_diag(d, hermitian(v), left=False), v)
    # to avoid roundoff errors, symmetrize the matrix (again)
    h = 0.5*(h.T+h)
    if dtype in ('D', 'F', 'G'):
        h2 = symrand(dim_or_eigv)
        h = h + 1j*(numx.triu(h2)-numx.tril(h2))
    return refcast(h, dtype)

def random_rot(dim, dtype='d'):
    """Return a random rotation matrix, drawn from the Haar distribution
    (the only uniform distribution on SO(n)).
    The algorithm is described in the paper
    Stewart, G.W., "The efficient generation of random orthogonal
    matrices with an application to condition estimators", SIAM Journal
    on Numerical Analysis, 17(3), pp. 403-409, 1980.
    For more information see
    http://en.wikipedia.org/wiki/Orthogonal_matrix#Randomization"""
    H = mdp.numx.eye(dim, dtype=dtype)
    D = mdp.numx.ones((dim,), dtype=dtype)
    for n in range(1, dim):
        x = mdp.numx_rand.normal(size=(dim-n+1,)).astype(dtype)
        D[n-1] = mdp.numx.sign(x[0])
        x[0] -= D[n-1]*mdp.numx.sqrt((x*x).sum())
        # Householder transformation
        Hx = ( mdp.numx.eye(dim-n+1, dtype=dtype)
               - 2.*mdp.numx.outer(x, x)/(x*x).sum() )
        mat = mdp.numx.eye(dim, dtype=dtype)
        mat[n-1:, n-1:] = Hx
        H = mdp.utils.mult(H, mat)
    # Fix the last sign such that the determinant is 1
    D[-1] = -D.prod()
    # Equivalent to mult(numx.diag(D), H) but faster
    H = (D*H.T).T
    return H

def norm2(v):
    """Compute the 2-norm for 1D arrays.
    norm2(v) = sqrt(sum(v_i^2))"""

    return numx.sqrt((v*v).sum())

def cov2(x, y):
    """Compute the covariance between 2D matrices x and y.
    Complies with the old scipy.cov function: different variables
    are on different columns."""

    mnx = x.mean(axis=0)
    mny = y.mean(axis=0)
    tlen = x.shape[0]
    return mdp.utils.mult(x.T, y)/(tlen-1) - numx.outer(mnx, mny)

def cov_maxima(cov):
    """Extract the maxima of a covariance matrix."""
    dim = cov.shape[0]
    maxs = []
    if dim >= 1:
        cov=abs(cov)
        glob_max_idx = (cov.argmax()//dim, cov.argmax()%dim)
        maxs.append(cov[glob_max_idx[0], glob_max_idx[1]])
        cov_reduce = cov.copy()
        cov_reduce = cov_reduce[numx.arange(dim) != glob_max_idx[0], :]
        cov_reduce = cov_reduce[:, numx.arange(dim) != glob_max_idx[1]]
        maxs.extend(cov_maxima(cov_reduce))
        return maxs
    else:
        return []


def mult_diag(d, mtx, left=True):
    """Multiply a full matrix by a diagonal matrix.
    This function should always be faster than dot.

    Input:
      d -- 1D (N,) array (contains the diagonal elements)
      mtx -- 2D (N,N) array

    Output:
      mult_diag(d, mts, left=True) == dot(diag(d), mtx)
      mult_diag(d, mts, left=False) == dot(mtx, diag(d))
    """
    if left:
        return (d*mtx.T).T
    else:
        return d*mtx

def comb(N, k):
    """Return number of combinations of k objects from a set of N objects
    without repetitions, a.k.a. the binomial coefficient of N and k."""
    ret = 1
    for mlt in xrange(N, N-k, -1):
        ret *= mlt
    for dv in xrange(1, k+1):
        ret //= dv
    return ret


def get_dtypes(typecodes_key):
    """Return the list of dtypes corresponding to the set of
    typecodes defined in numpy.typecodes[typecodes_key].
    E.g., get_dtypes('Float') = [dtype('f'), dtype('d'), dtype('g')].
    """
    types = []
    for c in numx.typecodes[typecodes_key]:
        try:
            type_ = numx.dtype(c)
            types.append(type_)
        except TypeError:
            pass
    return types

# the following functions and classes were part of the scipy_emulation.py file

_type_keys = ['f', 'd', 'F', 'D']
_type_conv = {('f','d'): 'd', ('f','F'): 'F', ('f','D'): 'D',
              ('d','F'): 'D', ('d','D'): 'D',
              ('F','d'): 'D', ('F','D'): 'D'}

def _greatest_common_dtype(alist):
    """
    Apply conversion rules to find the common conversion type
    dtype 'd' is default for 'i' or unknown types
    (known types: 'f','d','F','D').
    """
    dtype = 'f'
    for array in alist:
        if array is None:
            continue
        tc = array.dtype.char
        if tc not in _type_keys:
            tc = 'd'
        transition = (dtype, tc)
        if transition in _type_conv:
            dtype = _type_conv[transition]
    return dtype

def _assert_eigenvalues_real_and_positive(w, dtype):
    tol = numx.finfo(dtype.type).eps * 100
    if abs(w.imag).max() > tol:
        err = "Some eigenvalues have significant imaginary part: %s " % str(w)
        raise SymeigException(err)
    #if w.real.min() < 0:
    #    err = "Got negative eigenvalues: %s" % str(w)
    #    raise SymeigException(err)

def wrap_eigh(A, B = None, eigenvectors = True, turbo = "on", range = None,
              type = 1, overwrite = False):
    """Wrapper for scipy.linalg.eigh for scipy version > 0.7"""
    args = {}
    args['a'] = A
    args['b'] = B
    args['eigvals_only'] = not eigenvectors
    args['overwrite_a'] = overwrite
    args['overwrite_b'] = overwrite
    if turbo == "on":
        args['turbo'] = True
    else:
        args['turbo'] = False
    args['type'] = type
    if range is not None:
        n = A.shape[0]
        lo, hi = range
        if lo < 1:
            lo = 1
        if lo > n:
            lo = n
        if hi > n:
            hi = n
        if lo > hi:
            lo, hi = hi, lo
        # in scipy.linalg.eigh the range starts from 0
        lo -= 1
        hi -= 1
        range = (lo, hi)
    args['eigvals'] = range
    try:
        return numx_linalg.eigh(**args)
    except numx_linalg.LinAlgError, exception:
        raise SymeigException(str(exception))

def _symeig_fake(A, B = None, eigenvectors = True, turbo = "on", range = None,
                 type = 1, overwrite = False):
    """Solve standard and generalized eigenvalue problem for symmetric
(hermitian) definite positive matrices.
This function is a wrapper of LinearAlgebra.eigenvectors or
numarray.linear_algebra.eigenvectors with an interface compatible with symeig.

    Syntax:

      w,Z = symeig(A)
      w = symeig(A,eigenvectors=0)
      w,Z = symeig(A,range=(lo,hi))
      w,Z = symeig(A,B,range=(lo,hi))

    Inputs:

      A     -- An N x N matrix.
      B     -- An N x N matrix.
      eigenvectors -- if set return eigenvalues and eigenvectors, otherwise
                      only eigenvalues
      turbo -- not implemented
      range -- the tuple (lo,hi) represent the indexes of the smallest and
               largest (in ascending order) eigenvalues to be returned.
               1 <= lo < hi <= N
               if range = None, returns all eigenvalues and eigenvectors.
      type  -- not implemented, always solve A*x = (lambda)*B*x
      overwrite -- not implemented

    Outputs:

      w     -- (selected) eigenvalues in ascending order.
      Z     -- if range = None, Z contains the matrix of eigenvectors,
               normalized as follows:
                  Z^H * A * Z = lambda and Z^H * B * Z = I
               where ^H means conjugate transpose.
               if range, an N x M matrix containing the orthonormal
               eigenvectors of the matrix A corresponding to the selected
               eigenvalues, with the i-th column of Z holding the eigenvector
               associated with w[i]. The eigenvectors are normalized as above.
    """

    dtype = numx.dtype(_greatest_common_dtype([A, B]))
    try:
        if B is None:
            w, Z = numx_linalg.eigh(A)
        else:
            # make B the identity matrix
            wB, ZB = numx_linalg.eigh(B)
            _assert_eigenvalues_real_and_positive(wB, dtype)
            ZB = ZB.real / numx.sqrt(wB.real)
            # transform A in the new basis: A = ZB^T * A * ZB
            A = mdp.utils.mult(mdp.utils.mult(ZB.T, A), ZB)
            # diagonalize A
            w, ZA = numx_linalg.eigh(A)
            Z = mdp.utils.mult(ZB, ZA)
    except numx_linalg.LinAlgError, exception:
        raise SymeigException(str(exception))

    _assert_eigenvalues_real_and_positive(w, dtype)
    w = w.real
    Z = Z.real

    idx = w.argsort()
    w = w.take(idx)
    Z = Z.take(idx, axis=1)

    # sanitize range:
    n = A.shape[0]
    if range is not None:
        lo, hi = range
        if lo < 1:
            lo = 1
        if lo > n:
            lo = n
        if hi > n:
            hi = n
        if lo > hi:
            lo, hi = hi, lo

        Z = Z[:, lo-1:hi]
        w = w[lo-1:hi]

    # the final call to refcast is necessary because of a bug in the casting
    # behavior of Numeric and numarray: eigenvector does not wrap the LAPACK
    # single precision routines
    if eigenvectors:
        return mdp.utils.refcast(w, dtype), mdp.utils.refcast(Z, dtype)
    else:
        return mdp.utils.refcast(w, dtype)

def nongeneral_svd(A, range=None, **kwargs):
    """SVD routine for simple eigenvalue problem, API is compatible with
    symeig."""
    Z2, w, Z = mdp.utils.svd(A)
    # sort eigenvalues and corresponding eigenvectors
    idx = w.argsort()
    w = w.take(idx)
    Z = Z.take(idx, axis=1)
    # sort eigenvectors
    Z = (Z[-1::-1, -1::-1]).T
    if range is not None:
        lo, hi = range
        Z = Z[:, lo-1:hi]
        w = w[lo-1:hi]
    return w, Z

def sqrtm(A):
    """This is a symmetric definite positive matrix sqrt function"""
    d, V = mdp.utils.symeig(A)
    return mdp.utils.mult(V, mult_diag(numx.sqrt(d), V.T))

# replication functions
def lrep(x, n):
    """Replicate x n-times on a new first dimension"""
    shp = [1]
    shp.extend(x.shape)
    return x.reshape(shp).repeat(n, axis=0)

def rrep(x, n):
    """Replicate x n-times on a new last dimension"""
    shp = x.shape + (1,)
    return x.reshape(shp).repeat(n, axis=-1)

def irep(x, n, dim):
    """Replicate x n-times on a new dimension dim-th dimension"""
    x_shape = x.shape
    shp = x_shape[:dim] + (1,) + x_shape[dim:]
    return x.reshape(shp).repeat(n, axis=dim)
# /replication functions

try:
    # product exists only in itertools >= 2.6
    from itertools import product
except ImportError:
    def product(*args, **kwds):
        """Cartesian product of input iterables.
        """
        # taken from python docs 2.6
        # product('ABCD', 'xy') --> Ax Ay Bx By Cx Cy Dx Dy
        # product(range(2), repeat=3) --> 000 001 010 011 100 101 110 111
        pools = map(tuple, args) * kwds.get('repeat', 1)
        result = [[]]
        for pool in pools:
            result = [x+[y] for x in result for y in pool]
        for prod in result:
            yield tuple(prod)

def orthogonal_permutations(a_dict):
    """
    Takes a dictionary with lists as keys and returns all permutations
    of these list elements in new dicts.

    This function is useful, when a method with several arguments
    shall be tested and all of the arguments can take several values.

    The order is not defined, therefore the elements should be
    orthogonal to each other.

    >>> for i in orthogonal_permutations({'a': [1,2,3], 'b': [4,5]}):
            print i
    {'a': 1, 'b': 4}
    {'a': 1, 'b': 5}
    {'a': 2, 'b': 4}
    {'a': 2, 'b': 5}
    {'a': 3, 'b': 4}
    {'a': 3, 'b': 5}
    """
    pool = dict(a_dict)
    args = []
    for func, all_args in pool.items():
        # check the size of the list in the second item of the tuple
        args_with_fun = [(func, arg) for arg in all_args]
        args.append(args_with_fun)
    for i in product(*args):
        yield dict(i)


def izip_stretched(*iterables):
    """Same as izip, except that for convenience non-iterables are repeated ad infinitum.

    This is useful when trying to zip input data with respective labels
    and allows for having a single label for all data, as well as for
    havning a list of labels for each data vector.
    Note that this will take strings as an iterable (of course), so
    strings acting as a single value need to be wrapped in a repeat
    statement of their own.

    Thus,
    >>> for zipped in izip_stretched([1, 2, 3], -1):
            print zipped
    (1, -1)
    (2, -1)
    (3, -1)

    is equivalent to
    >>> for zipped in izip([1, 2, 3], [-1] * 3):
            print zipped
    (1, -1)
    (2, -1)
    (3, -1)
    """
    def iter_or_repeat(val):
        try:
            return iter(val)
        except TypeError:
            return itertools.repeat(val)

    iterables= map(iter_or_repeat, iterables)
    while iterables:
        # need to care about python < 2.6
        yield tuple([it.next() for it in iterables])


def weighted_choice(a_dict, normalize=True):
    """Returns a key from a dictionary based on the weight that the value suggests.
    If 'normalize' is False, it is assumed the weights sum up to unity. Otherwise,
    the algorithm will take care of normalising.

    Example:
    >>> d = {'a': 0.1, 'b': 0.5, 'c': 0.4}
    >>> weighted_choice(d)
    # draws 'b':'c':'a' with 5:4:1 probability

    TODO: It might be good to either shuffle the order or explicitely specify it,
    before walking through the items, to minimise possible degeneration.
    """
    if normalize:
        d = a_dict.copy()
        s = sum(d.values())
        for key, val in d.items():
            d[key] = d[key] / s
    else:
        d = a_dict
    rand_num = random.random()
    total_rand = 0
    for key, val in d.items():
        total_rand += val
        if total_rand > rand_num:
            return key
    return None

def bool_to_sign(an_array):
    """Return -1 for each False; +1 for each True"""
    return numx.sign(an_array - 0.5)

def sign_to_bool(an_array, zero=True):
    """Return False for each negative value, else True.

    The value for 0 is specified with 'zero'.
    """
    if zero:
        return numx.array(an_array) >= 0
    else:
<<<<<<< HEAD
        return numx.array(an_array) > 0
=======
        return numx.array(an_array) > 0

def gabor(size, alpha, phi, freq, sgm, x0 = None, res = 1, ampl = 1.):
    """Return a 2D array containing a Gabor wavelet.

    Input arguments:
    size -- (height, width) (pixels)
    alpha -- orientation (rad)
    phi -- phase (rad)
    freq -- frequency (cycles/deg)
    sgm -- (sigma_x, sigma_y) standard deviation along the axis
           of the gaussian ellipse (pixel)
    x0 -- (x,y) coordinates of the center of the wavelet (pixel)
          Default: None, meaning the center of the array
    res -- spatial resolution (deg/pixel)
           Default: 1, so that 'freq' is measured in cycles/pixel
    ampl -- constant multiplying the result
            Default: 1.
    """

    # init
    w, h = size
    if x0 is None: x0 = (w//2, h//2)
    y0, x0 = x0
    
    # some useful quantities
    freq *= res
    sinalpha = numx.sin(alpha)
    cosalpha = numx.cos(alpha)
    v0, u0 = freq*cosalpha, freq*sinalpha

    # coordinates
    #x = numx.mgrid[-x0:w-x0, -y0:h-y0]
    x = numx.meshgrid(numx.arange(w)-x0, numx.arange(h)-y0)
    x = (x[0].T, x[1].T)
    xr = x[0]*cosalpha - x[1]*sinalpha
    yr = x[0]*sinalpha + x[1]*cosalpha

    # gabor
    im = ampl*numx.exp(-0.5*(xr*xr/(sgm[0]*sgm[0]) + yr*yr/(sgm[1]*sgm[1]))) \
             *numx.cos(-2.*numx.pi*(u0*x[0]+v0*x[1]) - phi)

    return im
>>>>>>> f713824a
<|MERGE_RESOLUTION|>--- conflicted
+++ resolved
@@ -526,9 +526,6 @@
     if zero:
         return numx.array(an_array) >= 0
     else:
-<<<<<<< HEAD
-        return numx.array(an_array) > 0
-=======
         return numx.array(an_array) > 0
 
 def gabor(size, alpha, phi, freq, sgm, x0 = None, res = 1, ampl = 1.):
@@ -572,4 +569,4 @@
              *numx.cos(-2.*numx.pi*(u0*x[0]+v0*x[1]) - phi)
 
     return im
->>>>>>> f713824a
+
