--- conflicted
+++ resolved
@@ -1,34 +1,6 @@
-<<<<<<< HEAD
-from bimdp import BiNode, MSG_ID_SEP
-
-
-class IdentityBiNode(BiNode):
-    """Identity implementation for a BiNode.
-    
-    The arguments are simply passed through in execute.
-    
-    Instances of this class can be used as simple jump targets in a flow.
-    """
-    
-    def _execute(self, x):
-        """Return x and msg."""
-        return x
-    
-    def _set_input_dim(self, n):
-        """If input dim is given set output dim to the same value."""
-        self._input_dim = n
-        self.set_output_dim(n)
-    
-    def is_trainable(self):
-        return False
-    
-    def is_bi_training(self):
-        return False
-=======
 
 from bimdp import BiNode, MSG_ID_SEP
 from bimdp.nodes import IdentityBiNode
->>>>>>> 3be167a7
 
 
 class SenderBiNode(IdentityBiNode):
