"""
Parallel version of bihinet.
"""

import mdp
from bimdp.hinet import CloneBiLayer

<<<<<<< HEAD
from bimdp import BiNode, BiNodeException
from bimdp import BiFlow
from bimdp.hinet import BiFlowNode, CloneBiLayer
=======
>>>>>>> 3be167a7

class ParallelCloneBiLayer(CloneBiLayer, mdp.parallel.ParallelExtensionNode):
    """Parallel version of CloneBiLayer.

    This class also adds support for calling switch_to_instance during training,
    using the join method of the internal nodes.
    """

    def _set_use_copies(self, use_copies):
        """Switch internally between using a single node instance or copies.

        In a normal CloneLayer a single node instance is used to represent all
        the horizontally aligned nodes. But in a BiMDP where the nodes store
        temporary data this may not work.
        Via this method one can therefore create copies of the single node
        instance.

        This method can also be triggered by the use_copies msg key.
        """
        if use_copies and not self.use_copies:
            # switch to node copies
            self.nodes = [self.node.copy() for _ in range(len(self.nodes))]
            self.node = None  # disable single node while copies are used
            self._uses_copies = True
        elif not use_copies and self.use_copies:
            # switch to a single node instance
            if self.is_training():
                for forked_node in self.nodes[1:]:
                    self.nodes[0].join(forked_node)
            elif self.is_bi_training():
                for forked_node in self.nodes[1:]:
                    self.nodes[0].bi_join(forked_node)
            self.node = self.nodes[0]
            self.nodes = (self.node,) * len(self.nodes)

    def _fork(self):
        """Fork the nodes in the layer to fork the layer."""
        forked_node = ParallelCloneBiLayer(
                                node=self.nodes[0].fork(),
                                n_nodes=len(self.nodes),
                                use_copies=False,
                                node_id=self._node_id,
                                dtype=self.get_dtype())
        if self.use_copies:
            # simulate switch_to_copies
            forked_node.nodes = [node.fork() for node in self.nodes]
            forked_node.node = None
            return forked_node
        else:
            return forked_node

    def _join(self, forked_node):
        """Join the trained nodes from the forked layer."""
        if self.use_copies:
            for i_node, layer_node in enumerate(self.nodes):
                layer_node.join(forked_node.nodes[i_node])
        else:
            self.node.join(forked_node.node)
            
    def use_execute_fork(self):
        if self.use_copies:
            return any(node.use_execute_fork() for node in self.nodes)
        else:
            return self.node.use_execute_fork()<|MERGE_RESOLUTION|>--- conflicted
+++ resolved
@@ -5,12 +5,6 @@
 import mdp
 from bimdp.hinet import CloneBiLayer
 
-<<<<<<< HEAD
-from bimdp import BiNode, BiNodeException
-from bimdp import BiFlow
-from bimdp.hinet import BiFlowNode, CloneBiLayer
-=======
->>>>>>> 3be167a7
 
 class ParallelCloneBiLayer(CloneBiLayer, mdp.parallel.ParallelExtensionNode):
     """Parallel version of CloneBiLayer.
